--- conflicted
+++ resolved
@@ -76,18 +76,10 @@
 }
 
 type consumer struct {
-<<<<<<< HEAD
 	conf            *Config
-=======
-	client Client
-	conf   *Config
-
-	lock            sync.Mutex
->>>>>>> b14e3c69
 	children        map[string]map[int32]*partitionConsumer
 	brokerConsumers map[*Broker]*brokerConsumer
 	client          Client
-	ownClient       bool
 	lock            sync.Mutex
 }
 
